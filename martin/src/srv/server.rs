use std::future::Future;
use std::pin::Pin;
use std::string::ToString;
use std::time::Duration;

use actix_web::error::ErrorInternalServerError;
use actix_web::http::header::CACHE_CONTROL;
<<<<<<< HEAD
use actix_web::middleware::{Condition, TrailingSlash};
=======
use actix_web::middleware::{Compress, Logger, NormalizePath, TrailingSlash};
>>>>>>> 980daae7
use actix_web::web::Data;
use actix_web::{App, HttpResponse, HttpServer, Responder, route, web};
use futures::TryFutureExt;
#[cfg(feature = "lambda")]
use lambda_web::{is_running_on_lambda, run_actix_on_lambda};
use log::{error, info};
use serde::{Deserialize, Serialize};

use crate::MartinError::BindingError;
use crate::MartinResult;
#[cfg(feature = "webui")]
use crate::args::WebUiMode;
use crate::config::ServerState;
use crate::source::TileCatalog;
use crate::srv::config::{KEEP_ALIVE_DEFAULT, LISTEN_ADDRESSES_DEFAULT, SrvConfig};
use crate::srv::tiles::get_tile;
use crate::srv::tiles_info::get_source_info;

#[cfg(feature = "webui")]
mod webui {
    #![allow(clippy::unreadable_literal)]
    #![allow(clippy::too_many_lines)]
    #![allow(clippy::wildcard_imports)]
    include!(concat!(env!("OUT_DIR"), "/generated.rs"));
}

/// List of keywords that cannot be used as source IDs. Some of these are reserved for future use.
/// Reserved keywords must never end in a "dot number" (e.g. ".1").
/// This list is documented in the `docs/src/using.md` file, which should be kept in sync.
pub const RESERVED_KEYWORDS: &[&str] = &[
    "_", "catalog", "config", "font", "health", "help", "index", "manifest", "metrics", "refresh",
    "reload", "sprite", "status",
];

#[derive(Debug, Clone, Default, Serialize, Deserialize)]
pub struct Catalog {
    pub tiles: TileCatalog,
    #[cfg(feature = "sprites")]
    pub sprites: crate::sprites::SpriteCatalog,
    #[cfg(feature = "fonts")]
    pub fonts: crate::fonts::FontCatalog,
    #[cfg(feature = "styles")]
    pub styles: crate::styles::StyleCatalog,
}

impl Catalog {
    pub fn new(state: &ServerState) -> MartinResult<Self> {
        Ok(Self {
            tiles: state.tiles.get_catalog(),
            #[cfg(feature = "sprites")]
            sprites: state.sprites.get_catalog()?,
            #[cfg(feature = "fonts")]
            fonts: state.fonts.get_catalog(),
            #[cfg(feature = "styles")]
            styles: state.styles.get_catalog(),
        })
    }
}

pub fn map_internal_error<T: std::fmt::Display>(e: T) -> actix_web::Error {
    error!("{e}");
    ErrorInternalServerError(e.to_string())
}

/// Root path in case web front is disabled.
#[cfg(not(feature = "webui"))]
#[route("/", method = "GET", method = "HEAD")]
#[allow(clippy::unused_async)]
async fn get_index_no_ui() -> &'static str {
    "Martin server is running. The WebUI feature was disabled at the compile time.\n\n\
    A list of all available sources is at /catalog\n\n\
    See documentation https://github.com/maplibre/martin"
}

/// Root path in case web front is disabled and the `webui` feature is enabled.
#[cfg(feature = "webui")]
#[route("/", method = "GET", method = "HEAD")]
#[allow(clippy::unused_async)]
async fn get_index_ui_disabled() -> &'static str {
    "Martin server is running.\n\n
    The WebUI feature can be enabled with the --webui enable-for-all CLI flag or in the config file, making it available to all users.\n\n
    A list of all available sources is at /catalog\n\n\
    See documentation https://github.com/maplibre/martin"
}

/// Return 200 OK if healthy. Used for readiness and liveness probes.
#[route("/health", method = "GET", method = "HEAD")]
#[allow(clippy::unused_async)]
async fn get_health() -> impl Responder {
    HttpResponse::Ok()
        .insert_header((CACHE_CONTROL, "no-cache"))
        .message_body("OK")
}

#[route(
    "/catalog",
    method = "GET",
    method = "HEAD",
    wrap = "Compress::default()"
)]
#[allow(clippy::unused_async)]
async fn get_catalog(catalog: Data<Catalog>) -> impl Responder {
    HttpResponse::Ok().json(catalog)
}

pub fn router(cfg: &mut web::ServiceConfig, #[allow(unused_variables)] usr_cfg: &SrvConfig) {
    cfg.service(get_health)
        .service(get_catalog)
        .service(get_source_info)
        .service(get_tile);

    #[cfg(feature = "sprites")]
    cfg.service(crate::srv::sprites::get_sprite_sdf_json)
        .service(crate::srv::sprites::get_sprite_json)
        .service(crate::srv::sprites::get_sprite_sdf_png)
        .service(crate::srv::sprites::get_sprite_png);

    #[cfg(feature = "fonts")]
    cfg.service(crate::srv::fonts::get_font);

    #[cfg(feature = "styles")]
    cfg.service(crate::srv::styles::get_style_json);

    #[cfg(feature = "webui")]
    {
        // TODO: this can probably be simplified with a wrapping middleware,
        //       which would share usr_cfg from Data<> with all routes.
        if usr_cfg.web_ui.unwrap_or_default() == WebUiMode::EnableForAll {
            cfg.service(actix_web_static_files::ResourceFiles::new(
                "/",
                webui::generate(),
            ));
        } else {
            cfg.service(get_index_ui_disabled);
        }
    }

    #[cfg(not(feature = "webui"))]
    cfg.service(get_index_no_ui);
}

type Server = Pin<Box<dyn Future<Output = MartinResult<()>>>>;

/// Create a future for an Actix web server together with the listening address.
pub fn new_server(config: SrvConfig, state: ServerState) -> MartinResult<(Server, String)> {
    let catalog = Catalog::new(&state)?;

    let keep_alive = Duration::from_secs(config.keep_alive.unwrap_or(KEEP_ALIVE_DEFAULT));
    let worker_processes = config.worker_processes.unwrap_or_else(num_cpus::get);
    let listen_addresses = config
        .listen_addresses
        .clone()
        .unwrap_or_else(|| LISTEN_ADDRESSES_DEFAULT.to_string());

    let factory = move || {
        let cors_middleware = config
            .clone()
            .cors
            .unwrap_or_default()
            .make_cors_middleware()
            .expect("CORS configuration is invalid");

        let app = App::new()
            .app_data(Data::new(state.tiles.clone()))
            .app_data(Data::new(state.cache.clone()));

        #[cfg(feature = "sprites")]
        let app = app.app_data(Data::new(state.sprites.clone()));

        #[cfg(feature = "fonts")]
        let app = app.app_data(Data::new(state.fonts.clone()));

        #[cfg(feature = "styles")]
        let app = app.app_data(Data::new(state.styles.clone()));

<<<<<<< HEAD
        let app = app
            .app_data(Data::new(catalog.clone()))
            .app_data(Data::new(config.clone()));

        app.wrap(Condition::new(
            cors_middleware.is_some(),
            cors_middleware.unwrap_or_default(),
        ))
        .wrap(middleware::NormalizePath::new(TrailingSlash::MergeOnly))
        .wrap(middleware::Logger::default())
        .configure(|c| router(c, &config))
=======
        app.app_data(Data::new(catalog.clone()))
            .app_data(Data::new(config.clone()))
            .wrap(cors_middleware)
            .wrap(NormalizePath::new(TrailingSlash::MergeOnly))
            .wrap(Logger::default())
            .configure(|c| router(c, &config))
>>>>>>> 980daae7
    };

    #[cfg(feature = "lambda")]
    if is_running_on_lambda() {
        let server = run_actix_on_lambda(factory).err_into();
        return Ok((Box::pin(server), "(aws lambda)".into()));
    }

    let server = HttpServer::new(factory)
        .bind(listen_addresses.clone())
        .map_err(|e| BindingError(e, listen_addresses.clone()))?
        .keep_alive(keep_alive)
        .shutdown_timeout(0)
        .workers(worker_processes)
        .run()
        .err_into();

    Ok((Box::pin(server), listen_addresses))
}

#[cfg(test)]
pub mod tests {
    use async_trait::async_trait;
    use martin_tile_utils::{Encoding, Format, TileCoord, TileInfo};
    use tilejson::TileJSON;

    use super::*;
    use crate::UrlQuery;
    use crate::source::{Source, TileData, TileInfoSource};

    #[derive(Debug, Clone)]
    pub struct TestSource {
        pub id: &'static str,
        pub tj: TileJSON,
        pub data: TileData,
    }

    #[async_trait]
    impl Source for TestSource {
        fn get_id(&self) -> &str {
            self.id
        }

        fn get_tilejson(&self) -> &TileJSON {
            &self.tj
        }

        fn get_tile_info(&self) -> TileInfo {
            TileInfo::new(Format::Mvt, Encoding::Uncompressed)
        }

        fn clone_source(&self) -> TileInfoSource {
            Box::new(self.clone())
        }

        async fn get_tile(
            &self,
            _xyz: TileCoord,
            _url_query: Option<&UrlQuery>,
        ) -> MartinResult<TileData> {
            Ok(self.data.clone())
        }
    }
}<|MERGE_RESOLUTION|>--- conflicted
+++ resolved
@@ -5,11 +5,7 @@
 
 use actix_web::error::ErrorInternalServerError;
 use actix_web::http::header::CACHE_CONTROL;
-<<<<<<< HEAD
-use actix_web::middleware::{Condition, TrailingSlash};
-=======
-use actix_web::middleware::{Compress, Logger, NormalizePath, TrailingSlash};
->>>>>>> 980daae7
+use actix_web::middleware::{Compress, Condition, Logger, NormalizePath, TrailingSlash};
 use actix_web::web::Data;
 use actix_web::{App, HttpResponse, HttpServer, Responder, route, web};
 use futures::TryFutureExt;
@@ -185,7 +181,6 @@
         #[cfg(feature = "styles")]
         let app = app.app_data(Data::new(state.styles.clone()));
 
-<<<<<<< HEAD
         let app = app
             .app_data(Data::new(catalog.clone()))
             .app_data(Data::new(config.clone()));
@@ -194,17 +189,9 @@
             cors_middleware.is_some(),
             cors_middleware.unwrap_or_default(),
         ))
-        .wrap(middleware::NormalizePath::new(TrailingSlash::MergeOnly))
-        .wrap(middleware::Logger::default())
+        .wrap(NormalizePath::new(TrailingSlash::MergeOnly))
+        .wrap(Logger::default())
         .configure(|c| router(c, &config))
-=======
-        app.app_data(Data::new(catalog.clone()))
-            .app_data(Data::new(config.clone()))
-            .wrap(cors_middleware)
-            .wrap(NormalizePath::new(TrailingSlash::MergeOnly))
-            .wrap(Logger::default())
-            .configure(|c| router(c, &config))
->>>>>>> 980daae7
     };
 
     #[cfg(feature = "lambda")]
