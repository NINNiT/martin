[package]
name = "martin"
version = "0.1.0"
authors = ["Stepan Kuzmin <to.stepan.kuzmin@gmail.com>"]

<<<<<<< HEAD
[[bin]]
name = "martin"
path = "src/main.rs"

=======
>>>>>>> 6235efaf
[dependencies]
actix = "0.5"
actix-web = "0.4"
env_logger = "0.5"
futures = "0.1"
log = "0.4"
mapbox_expressions_to_sql = "0.1.0"
postgres = { version = "0.15", features = ["with-time", "with-uuid", "with-serde_json"] }
r2d2 = "0.8"
r2d2_postgres = "0.14"
serde = "1.0"
serde_derive = "1.0"
serde_json = "1.0"
tilejson = "0.1"<|MERGE_RESOLUTION|>--- conflicted
+++ resolved
@@ -3,13 +3,6 @@
 version = "0.1.0"
 authors = ["Stepan Kuzmin <to.stepan.kuzmin@gmail.com>"]
 
-<<<<<<< HEAD
-[[bin]]
-name = "martin"
-path = "src/main.rs"
-
-=======
->>>>>>> 6235efaf
 [dependencies]
 actix = "0.5"
 actix-web = "0.4"
